--- conflicted
+++ resolved
@@ -494,13 +494,9 @@
 
 
 nvlist_ptr go_zpool_search_import(libzfs_handle_ptr zfsh, int paths, char **path, boolean_t do_scan) {
-<<<<<<< HEAD
 	importargs_t idata;
 	memset(&idata, 0, sizeof(importargs_t));
-=======
-	importargs_t idata = { 0 };
 	nvlist_ptr pools = NULL;
->>>>>>> 6d3c5e3b
 	idata.path = path;
 	idata.paths = paths;
 	// idata.scan = 0;
